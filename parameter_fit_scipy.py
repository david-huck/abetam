--- conflicted
+++ resolved
@@ -14,14 +14,9 @@
 warnings.filterwarnings("ignore")
 os.environ["PYTHONWARNINGS"] = "ignore::FutureWarning"
 
-<<<<<<< HEAD
-def diff_btwn_model_historic(
-    att_modes_array, N=50, province="Ontario", p_mode=0.6, peer_eff=0.2
-=======
 
 def diff_btwn_model_historic(
     att_modes_array, N=500, province="Ontario", p_mode=0.6, peer_eff=0.2
->>>>>>> e0b9a67c
 ):
     att_modes = flat_array_2_table(att_modes_array)
     batch_parameters = {
@@ -43,11 +38,7 @@
         .drop("RunId", axis=1)
     )
 
-<<<<<<< HEAD
-    diff = (h_tech_shares - model_shares.loc[(province, full_years), :]).loc[
-=======
     diff = (h_tech_shares - model_shares.loc[(province, list(range(2000,2021))), :]).loc[
->>>>>>> e0b9a67c
         province, :
     ]
     abs_diff = diff.abs().sum().sum()
@@ -65,14 +56,6 @@
         "Gas furnace",
         "Heat pump",
         "Oil furnace",
-<<<<<<< HEAD
-        "Biomass furnace",
-    ]
-    return pd.DataFrame(array.reshape((21, 5)), columns=cols, index=full_years)
-
-
-if __name__ == "__main__":
-=======
         "Wood or wood pellets furnace",
     ]
     return pd.DataFrame(array.reshape((21, 5)), columns=cols, index=range(2000,2021))
@@ -118,7 +101,6 @@
 
 if __name__ == "__main__":
     print("Starting ",__file__)
->>>>>>> e0b9a67c
     historic_tech_shares = nrcan_tech_shares_df.copy()
     historic_tech_shares.index = historic_tech_shares.index.swaplevel()
 
@@ -128,37 +110,6 @@
     att_mode_table = h_tech_shares.copy()
 
     full_years = range(2000, 2021)
-<<<<<<< HEAD
-    x0=flatten_table(att_mode_table)
-    # bounds = [*[(0.05, 0.95)]*len(x0)]
-    bounds = [*[Real(0.05, 0.95)]*len(x0)]
-
-    # methods = [
-    #     # "L-BFGS-B",
-    #     "Powell",
-    #     "trust-constr",
-    #     "COBYLA",
-    #     "COBYQA",
-    #     "SLSQP",
-    #     "Nelder-Mead",
-    # ]
-    # for meth in methods:
-    #     print("method", meth)
-    #     res = minimize(diff_btwn_model_historic, x0=x0, bounds=bounds, options={"maxiter":20}, method=meth)
-    #     pkl.dump(res, open(meth+".res.pkl", "wb"))
-    optimizer = Optimizer(
-        dimensions=bounds,
-        random_state=1,
-        base_estimator="gp",
-    )
-
-    for i in range(5):
-        print(i)
-        x = optimizer.ask(n_points=2)  # x is a list of n_points points
-        y = Parallel(n_jobs=2)(delayed(diff_btwn_model_historic)(np.array(v)) for v in x)  # evaluate points in parallel
-        optimizer.tell(x, y)
-
-=======
     x0 = flatten_table(att_mode_table)
     bounds = [*[Real(0.05, 0.95)] * len(x0)]
 
@@ -166,5 +117,4 @@
         delayed(run_optimisation)(p_mode, peer_eff)
         for p_mode in np.arange(0.6, 0.8, 0.05)
         for peer_eff in [0.15, 0.2, 0.25, 0.3, 0.35]
-    )
->>>>>>> e0b9a67c
+    )